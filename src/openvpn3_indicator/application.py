--- conflicted
+++ resolved
@@ -841,9 +841,5 @@
     def error(self, msg, notify=False, *args, **kwargs):
         logging.error(msg, *args, **kwargs)
         if notify:
-<<<<<<< HEAD
             #TODO: Some errors should be displayed even when user has silenced notifications
-            self.logging_notify(msg, icon='active-error')
-=======
-            self.logging_notify(msg, icon='active-error')
->>>>>>> 3b48570d
+            self.logging_notify(msg, icon='active-error')